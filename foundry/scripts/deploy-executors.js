require('dotenv').config();
const {ethers} = require("hardhat");
const hre = require("hardhat");

// Comment out the executors you don't want to deploy
const executors_to_deploy = {
    "ethereum": [
        // USV2 - Args: Factory, Pool Init Code Hash, Permit2, Fee BPS
        {
            exchange: "UniswapV2Executor", args: [
                "0x5C69bEe701ef814a2B6a3EDD4B1652CB9cc5aA6f",
                "0x96e8ac4277198ff8b6f785478aa9a39f403cb768dd02cbee326c3e7da348845f",
                "0x000000000022D473030F116dDEE9F6B43aC78BA3",
                30
            ]
        },
        // SUSHISWAP - Args: Factory, Pool Init Code Hash, Fee BPS, Permit2, Fee BPS
        {
            exchange: "UniswapV2Executor", args: [
                "0xC0AEe478e3658e2610c5F7A4A2E1777cE9e4f2Ac",
                "0xe18a34eb0e04b04f7a0ac29a6e80748dca96319b42c54d679cb821dca90c6303",
                "0x000000000022D473030F116dDEE9F6B43aC78BA3",
                30
            ]
        },
        // PANCAKESWAP V2 - Args: Factory, Pool Init Code Hash, Permit2, Fee BPS
        {
            exchange: "UniswapV2Executor", args: [
                "0x1097053Fd2ea711dad45caCcc45EfF7548fCB362",
                "0x57224589c67f3f30a6b0d7a1b54cf3153ab84563bc609ef41dfb34f8b2974d2d",
                "0x000000000022D473030F116dDEE9F6B43aC78BA3",
                25
            ]
        },
        // USV3 -Args: Factory, Pool Init Code Hash, Permit2
        {
            exchange: "UniswapV3Executor", args: [
                "0x1F98431c8aD98523631AE4a59f267346ea31F984",
                "0xe34f199b19b2b4f47f68442619d555527d244f78a3297ea89325f843f87b8b54",
                "0x000000000022D473030F116dDEE9F6B43aC78BA3"
            ]
        },
        // PANCAKESWAP V3 - Args: Deployer, Pool Init Code Hash, Permit2
        {
            exchange: "UniswapV3Executor", args: [
                "0x41ff9AA7e16B8B1a8a8dc4f0eFacd93D02d071c9",
                "0x6ce8eb472fa82df5469c6ab6d485f17c3ad13c8cd7af59b3d4a8026c5ce0f7e2",
                "0x000000000022D473030F116dDEE9F6B43aC78BA3"
            ]
        },
        // Args: Pool manager
        {
            exchange: "UniswapV4Executor", args: [
                "0x000000000004444c5dc75cB358380D2e3dE08A90",
                "0x000000000022D473030F116dDEE9F6B43aC78BA3"
            ]
        },
        // Args: Permit2
        {exchange: "BalancerV2Executor", args: ["0x000000000022D473030F116dDEE9F6B43aC78BA3"]},
        // Args: Ekubo core contract, mev resist, Permit2
        {
            exchange: "EkuboExecutor", args: [
                "0xe0e0e08A6A4b9Dc7bD67BCB7aadE5cF48157d444",
                "0x553a2EFc570c9e104942cEC6aC1c18118e54C091",
                "0x000000000022D473030F116dDEE9F6B43aC78BA3"
            ]
        },
        // Args: ETH address in curve pools, Permit2
        {
            exchange: "CurveExecutor", args: [
                "0xEeeeeEeeeEeEeeEeEeEeeEEEeeeeEeeeeeeeEEeE",
                "0x000000000022D473030F116dDEE9F6B43aC78BA3"
            ]
        },
        // Args: factory, permit2
        {
            exchange: "MaverickV2Executor", args: [
                "0x0A7e848Aca42d879EF06507Fca0E7b33A0a63c1e",
                "0x000000000022D473030F116dDEE9F6B43aC78BA3"
            ]
        },
<<<<<<< HEAD
        // Args: Bebop Settlement contract, Permit2
        {
            exchange: "BebopExecutor",
            args: ["0xbbbbbBB520d69a9775E85b458C58c648259FAD5F", "0x000000000022D473030F116dDEE9F6B43aC78BA3"]
        },
=======
        // Args: Permit2
        {exchange: "BalancerV3Executor", args: ["0x000000000022D473030F116dDEE9F6B43aC78BA3"]},
>>>>>>> 616b588f
    ],
    "base": [
        // Args: Factory, Pool Init Code Hash, Permit2, Fee BPS
        {
            exchange: "UniswapV2Executor", args: [
                "0x8909Dc15e40173Ff4699343b6eB8132c65e18eC6",
                "0x96e8ac4277198ff8b6f785478aa9a39f403cb768dd02cbee326c3e7da348845f",
                "0x000000000022D473030F116dDEE9F6B43aC78BA3",
                30
            ]
        },
        // PANCAKESWAP V2 - Args: Factory, Pool Init Code Hash, Permit2, Fee BPS
        {
            exchange: "UniswapV2Executor", args: [
                "0x1097053Fd2ea711dad45caCcc45EfF7548fCB362",
                "0x57224589c67f3f30a6b0d7a1b54cf3153ab84563bc609ef41dfb34f8b2974d2d",
                "0x000000000022D473030F116dDEE9F6B43aC78BA3",
                25
            ]
        },
        // USV3 - Args: Factory, Pool Init Code Hash, Permit2
        {
            exchange: "UniswapV3Executor", args: [
                "0x33128a8fC17869897dcE68Ed026d694621f6FDfD",
                "0xe34f199b19b2b4f47f68442619d555527d244f78a3297ea89325f843f87b8b54",
                "0x000000000022D473030F116dDEE9F6B43aC78BA3"
            ]
        },
        // Args: Pool manager, Permit2
        {
            exchange: "UniswapV4Executor", args: [
                "0x498581ff718922c3f8e6a244956af099b2652b2b",
                "0x000000000022D473030F116dDEE9F6B43aC78BA3"
            ]
        },
    ],
    "unichain": [
        // Args: Factory, Pool Init Code Hash, Permit2, Fee BPS
        {
            exchange: "UniswapV2Executor", args: [
                "0x1f98400000000000000000000000000000000002",
                "0x96e8ac4277198ff8b6f785478aa9a39f403cb768dd02cbee326c3e7da348845f",
                "0x000000000022D473030F116dDEE9F6B43aC78BA3",
                30
            ]
        },
        // USV3 - Args: Factory, Pool Init Code Hash, Permit2
        {
            exchange: "UniswapV3Executor", args: [
                "0x1f98400000000000000000000000000000000003",
                "0xe34f199b19b2b4f47f68442619d555527d244f78a3297ea89325f843f87b8b54",
                "0x000000000022D473030F116dDEE9F6B43aC78BA3"
            ]
        },
        // Args: Pool manager, Permit2
        {
            exchange: "UniswapV4Executor", args: [
                "0x1f98400000000000000000000000000000000004",
                "0x000000000022D473030F116dDEE9F6B43aC78BA3"
            ]
        },
    ],
}

async function main() {
    const network = hre.network.name;
    console.log(`Deploying executors to ${network}`);

    const [deployer] = await ethers.getSigners();
    console.log(`Deploying with account: ${deployer.address}`);
    console.log(`Account balance: ${ethers.utils.formatEther(await deployer.getBalance())} ETH`);

    for (const executor of executors_to_deploy[network]) {
        const {exchange, args} = executor;
        const Executor = await ethers.getContractFactory(exchange);
        const deployedExecutor = await Executor.deploy(...args);
        await deployedExecutor.deployed();
        console.log(`${exchange} deployed to: ${deployedExecutor.address}`);

        // Verify on Tenderly
        try {
            await hre.tenderly.verify({
                name: exchange,
                address: deployedExecutor.address,
            });
            console.log("Contract verified successfully on Tenderly");
        } catch (error) {
            console.error("Error during contract verification:", error);
        }

        console.log("Waiting for 1 minute before verifying the contract...");
        await new Promise(resolve => setTimeout(resolve, 60000));
        // Verify on Etherscan
        try {
            await hre.run("verify:verify", {
                address: deployedExecutor.address,
                constructorArguments: args,
            });
            console.log(`${exchange} verified successfully on blockchain explorer!`);
        } catch (error) {
            console.error(`Error during blockchain explorer verification:`, error);
        }
    }
}

main()
    .then(() => process.exit(0))
    .catch((error) => {
        console.error("Deployment failed:", error);
        process.exit(1);
    });<|MERGE_RESOLUTION|>--- conflicted
+++ resolved
@@ -79,16 +79,13 @@
                 "0x000000000022D473030F116dDEE9F6B43aC78BA3"
             ]
         },
-<<<<<<< HEAD
+        // Args: Permit2
+        {exchange: "BalancerV3Executor", args: ["0x000000000022D473030F116dDEE9F6B43aC78BA3"]},
         // Args: Bebop Settlement contract, Permit2
         {
             exchange: "BebopExecutor",
             args: ["0xbbbbbBB520d69a9775E85b458C58c648259FAD5F", "0x000000000022D473030F116dDEE9F6B43aC78BA3"]
         },
-=======
-        // Args: Permit2
-        {exchange: "BalancerV3Executor", args: ["0x000000000022D473030F116dDEE9F6B43aC78BA3"]},
->>>>>>> 616b588f
     ],
     "base": [
         // Args: Factory, Pool Init Code Hash, Permit2, Fee BPS
