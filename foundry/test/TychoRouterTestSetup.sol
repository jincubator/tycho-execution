--- conflicted
+++ resolved
@@ -60,14 +60,10 @@
         usv2Executor = new UniswapV2Executor();
         usv3Executor = new UniswapV3Executor();
         vm.startPrank(EXECUTOR_SETTER);
-<<<<<<< HEAD
-        address[] memory executors = new address[](1);
+        address[] memory executors = new address[](2);
         executors[0] = address(usv2Executor);
+        executors[1] = address(usv3Executor);
         tychoRouter.setExecutors(executors);
-=======
-        tychoRouter.setExecutor(address(usv2Executor));
-        tychoRouter.setExecutor(address(usv3Executor));
->>>>>>> 9fdf0173
         vm.stopPrank();
 
         vm.startPrank(BOB);
