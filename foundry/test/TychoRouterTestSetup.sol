--- conflicted
+++ resolved
@@ -17,11 +17,8 @@
 import {Permit2TestHelper} from "./Permit2TestHelper.sol";
 import "./TestUtils.sol";
 import {MaverickV2Executor} from "../src/executors/MaverickV2Executor.sol";
-<<<<<<< HEAD
+import {BalancerV3Executor} from "../src/executors/BalancerV3Executor.sol";
 import {MockBebopSettlement} from "./executors/BebopExecutor.t.sol";
-=======
-import {BalancerV3Executor} from "../src/executors/BalancerV3Executor.sol";
->>>>>>> b4dd4025
 
 contract TychoRouterExposed is TychoRouter {
     constructor(address _permit2, address weth) TychoRouter(_permit2, weth) {}
@@ -72,11 +69,8 @@
     EkuboExecutor public ekuboExecutor;
     CurveExecutor public curveExecutor;
     MaverickV2Executor public maverickv2Executor;
-<<<<<<< HEAD
+    BalancerV3Executor public balancerV3Executor;
     BebopExecutor public bebopExecutor;
-=======
-    BalancerV3Executor public balancerV3Executor;
->>>>>>> b4dd4025
     MockERC20[] tokens;
 
     function getForkBlock() public view virtual returns (uint256) {
@@ -142,15 +136,12 @@
             new MaverickV2Executor(MAVERICK_V2_FACTORY, PERMIT2_ADDRESS);
         balancerV3Executor = new BalancerV3Executor(PERMIT2_ADDRESS);
 
-<<<<<<< HEAD
         // Deploy mock Bebop settlement for testing
         MockBebopSettlement mockBebopSettlement = new MockBebopSettlement();
         bebopExecutor =
             new BebopExecutor(address(mockBebopSettlement), PERMIT2_ADDRESS);
 
-=======
->>>>>>> b4dd4025
-        address[] memory executors = new address[](9);
+        address[] memory executors = new address[](10);
         executors[0] = address(usv2Executor);
         executors[1] = address(usv3Executor);
         executors[2] = address(pancakev3Executor);
@@ -159,12 +150,9 @@
         executors[5] = address(ekuboExecutor);
         executors[6] = address(curveExecutor);
         executors[7] = address(maverickv2Executor);
-<<<<<<< HEAD
-        executors[8] = address(bebopExecutor);
-=======
         executors[8] = address(balancerV3Executor);
-
->>>>>>> b4dd4025
+        executors[9] = address(bebopExecutor);
+
         return executors;
     }
 
