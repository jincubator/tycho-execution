--- conflicted
+++ resolved
@@ -10,14 +10,13 @@
     address FEE_SETTER = makeAddr("feeSetter");
     address FEE_RECEIVER = makeAddr("feeReceiver");
 
-    // dummy contracts
+    // Dummy contracts
     address DUMMY = makeAddr("dummy");
-<<<<<<< HEAD
     address FEE_RECEIVER = makeAddr("feeReceiver");
     address PAUSER = makeAddr("pauser");
     address UNPAUSER = makeAddr("unpauser");
-=======
 
+    // Assets
     address WETH_ADDR = address(0xC02aaA39b223FE8D0A0e5C4F27eAD9083C756Cc2);
     address DAI_ADDR = address(0x6B175474E89094C44Da98b954EedeAC495271d0F);
 
@@ -28,5 +27,4 @@
         bytes memory minimalBytecode = hex"01"; // Single-byte bytecode
         vm.etch(DUMMY, minimalBytecode); // Deploy minimal bytecode
     }
->>>>>>> 6e81eccf
 }