--- conflicted
+++ resolved
@@ -46,14 +46,9 @@
     address WETH_WBTC_POOL = 0xBb2b8038a1640196FbE3e38816F3e67Cba72D940;
     address USDC_WBTC_POOL = 0x004375Dff511095CC5A197A54140a24eFEF3A416;
 
-<<<<<<< HEAD
     // Uniswap v3
-    address USV3_FACTORY = 0x1F98431c8aD98523631AE4a59f267346ea31F984;
-=======
-    // uniswap v3
     address USV3_FACTORY_ETHEREUM = 0x1F98431c8aD98523631AE4a59f267346ea31F984;
     address USV2_FACTORY_ETHEREUM = 0x5C69bEe701ef814a2B6a3EDD4B1652CB9cc5aA6f;
->>>>>>> 5a2474c0
     address DAI_WETH_USV3 = 0xC2e9F25Be6257c210d7Adf0D4Cd6E3E881ba25f8;
 
     // Uniswap universal router
