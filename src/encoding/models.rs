use hex;
use num_bigint::BigUint;
<<<<<<< HEAD
use serde::{Deserialize, Serialize};
use tycho_core::{dto::ProtocolComponent, Bytes};
=======
use tycho_core::{
    dto::{Chain as TychoCoreChain, ProtocolComponent},
    Bytes,
};

use crate::encoding::errors::EncodingError;
>>>>>>> 54ef6716

use crate::encoding::serde_primitives::{biguint_string, biguint_string_option};

#[derive(Clone, Default, Debug, Deserialize, Serialize)]
pub struct Solution {
    /// Address of the sender.
    pub sender: Bytes,
    /// Address of the receiver.
    pub receiver: Bytes,
    /// The token being sold (exact in) or bought (exact out).
    pub given_token: Bytes,
    /// Amount of the given token.
    #[serde(with = "biguint_string")]
    pub given_amount: BigUint,
    /// The token being bought (exact in) or sold (exact out).
    pub checked_token: Bytes,
    /// False if the solution is an exact input solution. Currently only exact input solutions are
    /// supported.
    #[serde(default)]
    pub exact_out: bool,
    // If set, it will be applied to expected_amount
    pub slippage: Option<f64>,
    /// Expected amount of the bought token (exact in) or sold token (exact out).
    #[serde(with = "biguint_string_option")]
    pub expected_amount: Option<BigUint>,
    /// Minimum amount to be checked for the solution to be valid.
    /// If not set, the check will not be performed.
    #[serde(with = "biguint_string_option")]
    pub check_amount: Option<BigUint>,
    /// List of swaps to fulfill the solution.
    pub swaps: Vec<Swap>,
    // If not set, then the Tycho Router will be used
    pub router_address: Option<Bytes>,
    // If set, the corresponding native action will be executed.
    pub native_action: Option<NativeAction>,
    /// If set to true, the solution will be encoded to be sent directly to the Executor and
    /// skip the router. The user is responsible for managing necessary approvals and token
    /// transfers.
    #[serde(default)]
    pub direct_execution: bool,
}

#[derive(Clone, PartialEq, Debug, Deserialize, Serialize)]
#[serde(rename_all = "snake_case")]
pub enum NativeAction {
    Wrap,
    Unwrap,
}

#[derive(Clone, Debug, Deserialize, Serialize)]
pub struct Swap {
    /// Protocol component from tycho indexer
    pub component: ProtocolComponent,
    /// Token being input into the pool.
    pub token_in: Bytes,
    /// Token being output from the pool.
    pub token_out: Bytes,
    /// Percentage of the amount to be swapped in this operation (for example, 0.5 means 50%)
    #[serde(default)]
    pub split: f64,
}

impl Swap {
    pub fn new<T: Into<ProtocolComponent>>(
        component: T,
        token_in: Bytes,
        token_out: Bytes,
        split: f64,
    ) -> Self {
        Self { component: component.into(), token_in, token_out, split }
    }
}

#[derive(Clone, Debug)]
pub struct Transaction {
    // Address of the contract to call with the calldata
    pub to: Bytes,
    // ETH value to be sent with the transaction.
    pub value: BigUint,
    // Encoded calldata for the transaction.
    pub data: Vec<u8>,
}

pub struct EncodingContext {
    pub receiver: Bytes,
    pub exact_out: bool,
    pub router_address: Bytes,
}

#[derive(Clone, PartialEq, Eq, Hash)]
pub struct ChainId(pub u64);

#[derive(Clone, PartialEq, Eq, Hash)]
pub struct Chain {
    pub id: ChainId,
    pub name: String,
}

impl ChainId {
    pub fn id(&self) -> u64 {
        self.0
    }
}

impl From<TychoCoreChain> for ChainId {
    fn from(chain: TychoCoreChain) -> Self {
        match chain {
            TychoCoreChain::Ethereum => ChainId(1),
            TychoCoreChain::ZkSync => ChainId(324),
            TychoCoreChain::Arbitrum => ChainId(42161),
            TychoCoreChain::Starknet => ChainId(0),
        }
    }
}

impl From<TychoCoreChain> for Chain {
    fn from(chain: TychoCoreChain) -> Self {
        Chain { id: chain.into(), name: chain.to_string() }
    }
}

impl Chain {
    pub fn native_token(&self) -> Result<Bytes, EncodingError> {
        match self.id.id() {
            1 => Ok(Bytes::from(hex::decode("0000000000000000000000000000000000000000").map_err(
                |_| EncodingError::FatalError("Failed to decode native token".to_string()),
            )?)),
            _ => Err(EncodingError::InvalidInput(format!(
                "Native token not set for chain {:?}. Double check the chain is supported.",
                self.name
            ))),
        }
    }
    pub fn wrapped_token(&self) -> Result<Bytes, EncodingError> {
        match self.id.id() {
            1 => Ok(Bytes::from(hex::decode("C02aaA39b223FE8D0A0e5C4F27eAD9083C756Cc2").map_err(
                |_| EncodingError::FatalError("Failed to decode wrapped token".to_string()),
            )?)),
            _ => Err(EncodingError::InvalidInput(format!(
                "Wrapped token not set for chain {:?}. Double check the chain is supported.",
                self.name
            ))),
        }
    }
}

mod tests {
    use super::*;

    struct MockProtocolComponent {
        id: String,
        protocol_system: String,
    }

    impl From<MockProtocolComponent> for ProtocolComponent {
        fn from(component: MockProtocolComponent) -> Self {
            ProtocolComponent {
                id: component.id,
                protocol_system: component.protocol_system,
                tokens: vec![],
                protocol_type_name: "".to_string(),
                chain: Default::default(),
                contract_ids: vec![],
                static_attributes: Default::default(),
                change: Default::default(),
                creation_tx: Default::default(),
                created_at: Default::default(),
            }
        }
    }

    #[test]
    fn test_swap_new() {
        let component = MockProtocolComponent {
            id: "i-am-an-id".to_string(),
            protocol_system: "uniswap_v2".to_string(),
        };
        let swap = Swap::new(component, Bytes::from("0x12"), Bytes::from("34"), 0.5);
        assert_eq!(swap.token_in, Bytes::from("0x12"));
        assert_eq!(swap.token_out, Bytes::from("0x34"));
        assert_eq!(swap.component.protocol_system, "uniswap_v2");
        assert_eq!(swap.component.id, "i-am-an-id");
    }
}<|MERGE_RESOLUTION|>--- conflicted
+++ resolved
@@ -1,16 +1,13 @@
 use hex;
 use num_bigint::BigUint;
-<<<<<<< HEAD
 use serde::{Deserialize, Serialize};
-use tycho_core::{dto::ProtocolComponent, Bytes};
-=======
 use tycho_core::{
     dto::{Chain as TychoCoreChain, ProtocolComponent},
     Bytes,
 };
 
 use crate::encoding::errors::EncodingError;
->>>>>>> 54ef6716
+
 
 use crate::encoding::serde_primitives::{biguint_string, biguint_string_option};
 
