use std::str::FromStr;

use alloy_primitives::{Address, Bytes as AlloyBytes};
use alloy_sol_types::SolValue;
use tycho_core::Bytes;

use crate::encoding::{
    errors::EncodingError,
    evm::{
        approvals::protocol_approvals_manager::ProtocolApprovalsManager,
        utils::{
            bytes_to_address, encode_function_selector, get_static_attribute, pad_to_fixed_size,
        },
    },
    models::{EncodingContext, Swap},
    swap_encoder::SwapEncoder,
};

/// Encodes a swap on a Uniswap V2 pool through the given executor address.
///
/// # Fields
/// * `executor_address` - The address of the executor contract that will perform the swap.
/// * `swap_selector` - The selector of the swap function in the executor contract.
#[derive(Clone)]
pub struct UniswapV2SwapEncoder {
    executor_address: String,
    swap_selector: String,
}

impl UniswapV2SwapEncoder {
    fn get_zero_to_one(sell_token_address: Address, buy_token_address: Address) -> bool {
        sell_token_address < buy_token_address
    }
}

impl SwapEncoder for UniswapV2SwapEncoder {
    fn new(executor_address: String) -> Self {
        Self { executor_address, swap_selector: "swap(uint256,bytes)".to_string() }
    }

    fn encode_swap(
        &self,
        swap: Swap,
        encoding_context: EncodingContext,
    ) -> Result<Vec<u8>, EncodingError> {
        let token_in_address = bytes_to_address(&swap.token_in)?;
        let token_out_address = bytes_to_address(&swap.token_out)?;

        let zero_to_one = Self::get_zero_to_one(token_in_address, token_out_address);
        let component_id = Address::from_str(&swap.component.id)
            .map_err(|_| EncodingError::FatalError("Invalid USV2 component id".to_string()))?;

        // Token in address is always needed to perform a manual transfer from the router,
        // since no optimizations are performed that send from one pool to the next
        let args = (
            token_in_address,
            component_id,
            bytes_to_address(&encoding_context.receiver)?,
            zero_to_one,
        );

        Ok(args.abi_encode_packed())
    }

    fn executor_address(&self) -> &str {
        &self.executor_address
    }

    fn swap_selector(&self) -> &str {
        &self.swap_selector
    }

    fn clone_box(&self) -> Box<dyn SwapEncoder> {
        Box::new(self.clone())
    }
}

/// Encodes a swap on a Uniswap V3 pool through the given executor address.
///
/// # Fields
/// * `executor_address` - The address of the executor contract that will perform the swap.
/// * `swap_selector` - The selector of the swap function in the executor contract.
#[derive(Clone)]
pub struct UniswapV3SwapEncoder {
    executor_address: String,
    swap_selector: String,
}

impl UniswapV3SwapEncoder {
    fn get_zero_to_one(sell_token_address: Address, buy_token_address: Address) -> bool {
        sell_token_address < buy_token_address
    }
}

impl SwapEncoder for UniswapV3SwapEncoder {
    fn new(executor_address: String) -> Self {
        Self { executor_address, swap_selector: "swap(uint256,bytes)".to_string() }
    }

    fn encode_swap(
        &self,
        swap: Swap,
        encoding_context: EncodingContext,
    ) -> Result<Vec<u8>, EncodingError> {
        let token_in_address = bytes_to_address(&swap.token_in)?;
        let token_out_address = bytes_to_address(&swap.token_out)?;

        let zero_to_one = Self::get_zero_to_one(token_in_address, token_out_address);
        let component_id = Address::from_str(&swap.component.id)
            .map_err(|_| EncodingError::FatalError("Invalid USV3 component id".to_string()))?;
        let pool_fee_bytes = get_static_attribute(&swap, "fee")?;

        let pool_fee_u24 = pad_to_fixed_size::<3>(&pool_fee_bytes)
            .map_err(|_| EncodingError::FatalError("Failed to extract fee bytes".to_string()))?;

        let args = (
            token_in_address,
            token_out_address,
            pool_fee_u24,
            bytes_to_address(&encoding_context.receiver)?,
            component_id,
            zero_to_one,
        );

        Ok(args.abi_encode_packed())
    }

    fn executor_address(&self) -> &str {
        &self.executor_address
    }
    fn swap_selector(&self) -> &str {
        &self.swap_selector
    }
    fn clone_box(&self) -> Box<dyn SwapEncoder> {
        Box::new(self.clone())
    }
}

/// Encodes a swap on a Uniswap V4 pool through the given executor address.
///
/// # Fields
/// * `executor_address` - The address of the executor contract that will perform the swap.
/// * `swap_selector` - The selector of the swap function in the executor contract.
/// * `callback_selector` - The selector of the callback function in the executor contract.
#[derive(Clone)]
pub struct UniswapV4SwapEncoder {
    executor_address: String,
    swap_selector: String,
    callback_selector: String,
}

impl UniswapV4SwapEncoder {
    fn get_zero_to_one(sell_token_address: Address, buy_token_address: Address) -> bool {
        sell_token_address < buy_token_address
    }
}

impl SwapEncoder for UniswapV4SwapEncoder {
    fn new(executor_address: String) -> Self {
        Self {
            executor_address,
            swap_selector: "swap(uint256,bytes)".to_string(),
            callback_selector: "unlockCallback(bytes)".to_string(),
        }
    }

    fn encode_swap(
        &self,
        swap: Swap,
        encoding_context: EncodingContext,
    ) -> Result<Vec<u8>, EncodingError> {
        let fee = get_static_attribute(&swap, "fee")?;

        let pool_fee_u24 = pad_to_fixed_size::<3>(&fee)
            .map_err(|_| EncodingError::FatalError("Failed to pad fee bytes".to_string()))?;

        let tick_spacing = get_static_attribute(&swap, "tick_spacing")?;

        let pool_tick_spacing_u24 = pad_to_fixed_size::<3>(&tick_spacing).map_err(|_| {
            EncodingError::FatalError("Failed to pad tick spacing bytes".to_string())
        })?;

        // Early check if this is not the first swap
        if encoding_context.group_token_in != swap.token_in {
            return Ok((bytes_to_address(&swap.token_out)?, pool_fee_u24, pool_tick_spacing_u24)
                .abi_encode_packed());
        }

        // This is the first swap, compute all necessary values
        let token_in_address = bytes_to_address(&swap.token_in)?;
        let token_out_address = bytes_to_address(&swap.token_out)?;
        let group_token_in_address = bytes_to_address(&encoding_context.group_token_in)?;
        let group_token_out_address = bytes_to_address(&encoding_context.group_token_out)?;

        let zero_to_one = Self::get_zero_to_one(token_in_address, token_out_address);
        let callback_executor =
            bytes_to_address(&Bytes::from_str(&self.executor_address).map_err(|_| {
                EncodingError::FatalError("Invalid UniswapV4 executor address".into())
            })?)?;

        let pool_params =
            (token_out_address, pool_fee_u24, pool_tick_spacing_u24).abi_encode_packed();

        let args = (
            group_token_in_address,
            group_token_out_address,
            zero_to_one,
            callback_executor,
            encode_function_selector(&self.callback_selector),
            pool_params,
        );

        Ok(args.abi_encode_packed())
    }

    fn executor_address(&self) -> &str {
        &self.executor_address
    }

    fn swap_selector(&self) -> &str {
        &self.swap_selector
    }

    fn clone_box(&self) -> Box<dyn SwapEncoder> {
        Box::new(self.clone())
    }
}

/// Encodes a swap on a Balancer V2 pool through the given executor address.
///
/// # Fields
/// * `executor_address` - The address of the executor contract that will perform the swap.
/// * `swap_selector` - The selector of the swap function in the executor contract.
#[derive(Clone)]
pub struct BalancerV2SwapEncoder {
    executor_address: String,
    swap_selector: String,
    vault_address: String,
}

impl SwapEncoder for BalancerV2SwapEncoder {
    fn new(executor_address: String) -> Self {
        Self {
            executor_address,
            swap_selector: "swap(uint256,bytes)".to_string(),
            vault_address: "0xba12222222228d8ba445958a75a0704d566bf2c8".to_string(),
        }
    }
    fn encode_swap(
        &self,
        swap: Swap,
        encoding_context: EncodingContext,
    ) -> Result<Vec<u8>, EncodingError> {
        let token_approvals_manager = ProtocolApprovalsManager::new()?;
        let token = bytes_to_address(&swap.token_in)?;
        let router_address = bytes_to_address(&encoding_context.router_address)?;
        let approval_needed = token_approvals_manager.approval_needed(
            token,
            router_address,
            Address::from_str(&self.vault_address)
                .map_err(|_| EncodingError::FatalError("Invalid vault address".to_string()))?,
        )?;

        let component_id = AlloyBytes::from_str(&swap.component.id)
            .map_err(|_| EncodingError::FatalError("Invalid component ID".to_string()))?;

        let args = (
            bytes_to_address(&swap.token_in)?,
            bytes_to_address(&swap.token_out)?,
            component_id,
            bytes_to_address(&encoding_context.receiver)?,
            approval_needed,
        );
        Ok(args.abi_encode_packed())
    }

    fn executor_address(&self) -> &str {
        &self.executor_address
    }
    fn swap_selector(&self) -> &str {
        &self.swap_selector
    }
    fn clone_box(&self) -> Box<dyn SwapEncoder> {
        Box::new(self.clone())
    }
}

#[cfg(test)]
mod tests {
    use std::collections::HashMap;

    use alloy::hex::encode;
<<<<<<< HEAD
    use num_bigint::BigInt;
    use tycho_core::{dto::ProtocolComponent, Bytes};
=======
    use num_bigint::{BigInt, BigUint};
    use tycho_core::{models::protocol::ProtocolComponent, Bytes};
>>>>>>> 2d10dcf4

    use super::*;

    #[test]
    fn test_encode_uniswap_v2() {
        let usv2_pool = ProtocolComponent {
            id: String::from("0x88e6A0c2dDD26FEEb64F039a2c41296FcB3f5640"),
            ..Default::default()
        };

        let token_in = Bytes::from("0xc02aaa39b223fe8d0a0e5c4f27ead9083c756cc2");
        let token_out = Bytes::from("0x6b175474e89094c44da98b954eedeac495271d0f");
        let swap = Swap {
            component: usv2_pool,
            token_in: token_in.clone(),
            token_out: token_out.clone(),
            split: 0f64,
        };
        let encoding_context = EncodingContext {
            receiver: Bytes::from("0x0000000000000000000000000000000000000001"),
            exact_out: false,
            router_address: Bytes::zero(20),
            group_token_in: token_in.clone(),
            group_token_out: token_out.clone(),
        };
        let encoder =
            UniswapV2SwapEncoder::new(String::from("0x543778987b293C7E8Cf0722BB2e935ba6f4068D4"));
        let encoded_swap = encoder
            .encode_swap(swap, encoding_context)
            .unwrap();
        let hex_swap = encode(&encoded_swap);
        assert_eq!(
            hex_swap,
            String::from(concat!(
                // in token
                "c02aaa39b223fe8d0a0e5c4f27ead9083c756cc2",
                // component id
                "88e6a0c2ddd26feeb64f039a2c41296fcb3f5640",
                // receiver
                "0000000000000000000000000000000000000001",
                // zero for one
                "00",
            ))
        );
    }
    #[test]
    fn test_encode_uniswap_v3() {
        let fee = BigInt::from(500);
        let encoded_pool_fee = Bytes::from(fee.to_signed_bytes_be());
        let mut static_attributes: HashMap<String, Bytes> = HashMap::new();
        static_attributes.insert("fee".into(), Bytes::from(encoded_pool_fee.to_vec()));

        let usv3_pool = ProtocolComponent {
            id: String::from("0x88e6A0c2dDD26FEEb64F039a2c41296FcB3f5640"),
            static_attributes,
            ..Default::default()
        };
        let token_in = Bytes::from("0xc02aaa39b223fe8d0a0e5c4f27ead9083c756cc2");
        let token_out = Bytes::from("0x6b175474e89094c44da98b954eedeac495271d0f");
        let swap = Swap {
            component: usv3_pool,
            token_in: token_in.clone(),
            token_out: token_out.clone(),
            split: 0f64,
        };
        let encoding_context = EncodingContext {
            receiver: Bytes::from("0x0000000000000000000000000000000000000001"),
            exact_out: false,
            router_address: Bytes::zero(20),
            group_token_in: token_in.clone(),
            group_token_out: token_out.clone(),
        };
        let encoder =
            UniswapV3SwapEncoder::new(String::from("0x543778987b293C7E8Cf0722BB2e935ba6f4068D4"));
        let encoded_swap = encoder
            .encode_swap(swap, encoding_context)
            .unwrap();
        let hex_swap = encode(&encoded_swap);
        assert_eq!(
            hex_swap,
            String::from(concat!(
                // in token
                "c02aaa39b223fe8d0a0e5c4f27ead9083c756cc2",
                // out token
                "6b175474e89094c44da98b954eedeac495271d0f",
                // fee
                "0001f4",
                // receiver
                "0000000000000000000000000000000000000001",
                // pool id
                "88e6a0c2ddd26feeb64f039a2c41296fcb3f5640",
                // zero for one
                "00",
            ))
        );
    }

    #[test]
    fn test_encode_balancer_v2() {
        let balancer_pool = ProtocolComponent {
            id: String::from("0x5c6ee304399dbdb9c8ef030ab642b10820db8f56000200000000000000000014"),
            protocol_system: String::from("vm:balancer_v2"),
            ..Default::default()
        };
        let token_in = Bytes::from("0xc02aaa39b223fe8d0a0e5c4f27ead9083c756cc2");
        let token_out = Bytes::from("0xba100000625a3754423978a60c9317c58a424e3D");
        let swap = Swap {
            component: balancer_pool,
            token_in: token_in.clone(),
            token_out: token_out.clone(),
            split: 0f64,
        };
        let encoding_context = EncodingContext {
            // The receiver was generated with `makeAddr("bob") using forge`
            receiver: Bytes::from("0x1d96f2f6bef1202e4ce1ff6dad0c2cb002861d3e"),
            exact_out: false,
            router_address: Bytes::zero(20),
            group_token_in: token_in.clone(),
            group_token_out: token_out.clone(),
        };
        let encoder =
            BalancerV2SwapEncoder::new(String::from("0x543778987b293C7E8Cf0722BB2e935ba6f4068D4"));
        let encoded_swap = encoder
            .encode_swap(swap, encoding_context)
            .unwrap();
        let hex_swap = encode(&encoded_swap);
        println!("{}", hex_swap);

        assert_eq!(
            hex_swap,
            String::from(concat!(
                // token in
                "c02aaa39b223fe8d0a0e5c4f27ead9083c756cc2",
                // token out
                "ba100000625a3754423978a60c9317c58a424e3d",
                // pool id
                "5c6ee304399dbdb9c8ef030ab642b10820db8f56000200000000000000000014",
                // receiver
                "1d96f2f6bef1202e4ce1ff6dad0c2cb002861d3e",
                // approval needed
                "01"
            ))
        );
    }

    #[test]
    fn test_encode_uniswap_v4_simple_swap() {
        let fee = BigInt::from(100);
        let tick_spacing = BigInt::from(1);
        let token_in = Bytes::from("0x4c9EDD5852cd905f086C759E8383e09bff1E68B3"); // USDE
        let token_out = Bytes::from("0xdAC17F958D2ee523a2206206994597C13D831ec7"); // USDT

        let mut static_attributes: HashMap<String, Bytes> = HashMap::new();
        static_attributes.insert("fee".into(), Bytes::from(fee.to_signed_bytes_be()));
        static_attributes
            .insert("tick_spacing".into(), Bytes::from(tick_spacing.to_signed_bytes_be()));

        let usv4_pool = ProtocolComponent {
            // Pool manager
            id: String::from("0x000000000004444c5dc75cB358380D2e3dE08A90"),
            static_attributes,
            ..Default::default()
        };
        let swap = Swap {
            component: usv4_pool,
            token_in: token_in.clone(),
            token_out: token_out.clone(),
            split: 0f64,
        };
        let encoding_context = EncodingContext {
            // The receiver address was taken from `address(uniswapV4Exposed)` in the
            // UniswapV4Executor.t.sol
            receiver: Bytes::from("0x5615deb798bb3e4dfa0139dfa1b3d433cc23b72f"),
            exact_out: false,
            // Same as the executor address
            router_address: Bytes::from("0x5615deb798bb3e4dfa0139dfa1b3d433cc23b72f"),

            group_token_in: token_in.clone(),
            group_token_out: token_out.clone(),
        };
        let encoder =
            UniswapV4SwapEncoder::new(String::from("0xF62849F9A0B5Bf2913b396098F7c7019b51A820a"));
        let encoded_swap = encoder
            .encode_swap(swap, encoding_context)
            .unwrap();
        let hex_swap = encode(&encoded_swap);

        println!("{}", hex_swap);
        assert_eq!(
            hex_swap,
            String::from(concat!(
                // group token in
                "4c9edd5852cd905f086c759e8383e09bff1e68b3",
                // group token out
                "dac17f958d2ee523a2206206994597c13d831ec7",
                // zero for one
                "01",
                // executor address
                "f62849f9a0b5bf2913b396098f7c7019b51a820a",
                // callback selector for "unlockCallback(bytes)"
                "91dd7346",
                // pool params:
                // - intermediary token
                "dac17f958d2ee523a2206206994597c13d831ec7",
                // - fee
                "000064",
                // - tick spacing
                "000001"
            ))
        );
    }

    #[test]
    fn test_encode_uniswap_v4_second_swap() {
        let fee = BigInt::from(3000);
        let tick_spacing = BigInt::from(60);
        let group_token_in = Bytes::from("0x4c9EDD5852cd905f086C759E8383e09bff1E68B3"); // USDE
        let token_in = Bytes::from("0xdAC17F958D2ee523a2206206994597C13D831ec7"); // USDT
        let token_out = Bytes::from("0x2260FAC5E5542a773Aa44fBCfeDf7C193bc2C599"); // WBTC

        let mut static_attributes: HashMap<String, Bytes> = HashMap::new();
        static_attributes.insert("fee".into(), Bytes::from(fee.to_signed_bytes_be()));
        static_attributes
            .insert("tick_spacing".into(), Bytes::from(tick_spacing.to_signed_bytes_be()));

        let usv4_pool = ProtocolComponent {
            id: String::from("0x000000000004444c5dc75cB358380D2e3dE08A90"),
            static_attributes,
            ..Default::default()
        };

        let swap = Swap {
            component: usv4_pool,
            token_in: token_in.clone(),
            token_out: token_out.clone(),
            split: 0f64,
        };

        let encoding_context = EncodingContext {
            receiver: Bytes::from("0x0000000000000000000000000000000000000001"),
            exact_out: false,
            router_address: Bytes::zero(20),
            group_token_in: group_token_in.clone(),
            // Token out is the same as the group token out
            group_token_out: token_out.clone(),
        };

        let encoder =
            UniswapV4SwapEncoder::new(String::from("0x543778987b293C7E8Cf0722BB2e935ba6f4068D4"));
        let encoded_swap = encoder
            .encode_swap(swap, encoding_context)
            .unwrap();
        let hex_swap = encode(&encoded_swap);

        assert_eq!(
            hex_swap,
            String::from(concat!(
                // pool params:
                // - intermediary token (20 bytes)
                "2260fac5e5542a773aa44fbcfedf7c193bc2c599",
                // - fee (3 bytes)
                "000bb8",
                // - tick spacing (3 bytes)
                "00003c"
            ))
        );
    }

    #[test]
    fn test_encode_uniswap_v4_sequential_swap() {
        let usde_address = Bytes::from("0x4c9EDD5852cd905f086C759E8383e09bff1E68B3");
        let usdt_address = Bytes::from("0xdAC17F958D2ee523a2206206994597C13D831ec7");
        let wbtc_address = Bytes::from("0x2260FAC5E5542a773Aa44fBCfeDf7C193bc2C599");
        let router_address = Bytes::from("0x5615deb798bb3e4dfa0139dfa1b3d433cc23b72f");
        let receiver_address = router_address.clone();

        // The context is the same for both swaps, since the group token in and out are the same
        let context = EncodingContext {
            receiver: receiver_address.clone(),
            exact_out: false,
            router_address: router_address.clone(),
            group_token_in: usde_address.clone(),
            group_token_out: wbtc_address.clone(),
        };

        // Setup - First sequence: USDE -> USDT
        let usde_usdt_fee = BigInt::from(100);
        let usde_usdt_tick_spacing = BigInt::from(1);

        let mut usde_usdt_static_attributes: HashMap<String, Bytes> = HashMap::new();
        usde_usdt_static_attributes
            .insert("fee".into(), Bytes::from(usde_usdt_fee.to_signed_bytes_be()));
        usde_usdt_static_attributes.insert(
            "tick_spacing".into(),
            Bytes::from(usde_usdt_tick_spacing.to_signed_bytes_be()),
        );

        let usde_usdt_component = ProtocolComponent {
            id: String::from("0x000000000004444c5dc75cB358380D2e3dE08A90"),
            static_attributes: usde_usdt_static_attributes,
            ..Default::default()
        };

        // Setup - Second sequence: USDT -> WBTC
        let usdt_wbtc_fee = BigInt::from(3000);
        let usdt_wbtc_tick_spacing = BigInt::from(60);

        let mut usdt_wbtc_static_attributes: HashMap<String, Bytes> = HashMap::new();
        usdt_wbtc_static_attributes
            .insert("fee".into(), Bytes::from(usdt_wbtc_fee.to_signed_bytes_be()));
        usdt_wbtc_static_attributes.insert(
            "tick_spacing".into(),
            Bytes::from(usdt_wbtc_tick_spacing.to_signed_bytes_be()),
        );

        let usdt_wbtc_component = ProtocolComponent {
            id: String::from("0x000000000004444c5dc75cB358380D2e3dE08A90"),
            static_attributes: usdt_wbtc_static_attributes,
            ..Default::default()
        };

        let initial_swap = Swap {
            component: usde_usdt_component,
            token_in: usde_address.clone(),
            token_out: usdt_address.clone(),
            split: 0f64,
        };

        let second_swap = Swap {
            component: usdt_wbtc_component,
            token_in: usdt_address,
            token_out: wbtc_address.clone(),
            split: 0f64,
        };

        let encoder =
            UniswapV4SwapEncoder::new(String::from("0xF62849F9A0B5Bf2913b396098F7c7019b51A820a"));
        let initial_encoded_swap = encoder
            .encode_swap(initial_swap, context.clone())
            .unwrap();
        let second_encoded_swap = encoder
            .encode_swap(second_swap, context)
            .unwrap();

        let combined_hex =
            format!("{}{}", encode(&initial_encoded_swap), encode(&second_encoded_swap));

        assert_eq!(
            combined_hex,
            String::from(concat!(
                // group_token in
                "4c9edd5852cd905f086c759e8383e09bff1e68b3",
                // group_token out
                "2260fac5e5542a773aa44fbcfedf7c193bc2c599",
                // zero for one
                "01",
                // executor address
                "f62849f9a0b5bf2913b396098f7c7019b51a820a",
                // callback selector for "unlockCallback(bytes)"
                "91dd7346",
                // pool params:
                // - intermediary token USDT
                "dac17f958d2ee523a2206206994597c13d831ec7",
                // - fee
                "000064",
                // - tick spacing
                "000001",
                // - intermediary token WBTC
                "2260fac5e5542a773aa44fbcfedf7c193bc2c599",
                // - fee
                "000bb8",
                // - tick spacing
                "00003c"
            ))
        );
    }
}<|MERGE_RESOLUTION|>--- conflicted
+++ resolved
@@ -290,13 +290,8 @@
     use std::collections::HashMap;
 
     use alloy::hex::encode;
-<<<<<<< HEAD
     use num_bigint::BigInt;
-    use tycho_core::{dto::ProtocolComponent, Bytes};
-=======
-    use num_bigint::{BigInt, BigUint};
     use tycho_core::{models::protocol::ProtocolComponent, Bytes};
->>>>>>> 2d10dcf4
 
     use super::*;
 
@@ -484,7 +479,6 @@
             .unwrap();
         let hex_swap = encode(&encoded_swap);
 
-        println!("{}", hex_swap);
         assert_eq!(
             hex_swap,
             String::from(concat!(
